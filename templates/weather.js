--- conflicted
+++ resolved
@@ -130,11 +130,8 @@
   const useMetric = determineUnits() === 'metric';
 
   try {
-<<<<<<< HEAD
-    const response = await fetch(`/api/weather?units=${useMetric ? 'metric' : 'imperial'}&v=${cacheBuster}`);
-=======
-    const response = await fetch(`${WEATHER_BASE_URL}/api/weather?units=${useMetric ? 'metric' : 'imperial'}&_=${cacheBuster}`);
->>>>>>> d39ded10
+
+    const response = await fetch(`${WEATHER_BASE_URL}/api/weather?units=${useMetric ? 'metric' : 'imperial'}&v=${cacheBuster}`);
     if (!response.ok) throw new Error(`HTTP error! status: ${response.status}`);
     const data = await response.json();
     setCachedWeatherData(data);
