{% block content %}
<<<<<<< HEAD
<center><a target="_blank" href="{{ link }}"><img src="{{ logo }}" height="75"/></a></center>
<br/>
<div class="box">
  {% for e in entries %}
  <div class="linkclass">
    <code><font size="4"><a target="_blank" href="{{ e.link | safe }}">{{ e.title | safe }}</a></font></code>
  </div>
  {% endfor %}
</div>
<br/>
=======
    <center><a target="_blank" href="{{ link }}"><img src="{{ logo }}" style="max-height:75px;"/></a></center>
    <br/>
    <div class="box">
        {%- for e in entries %}
        <div class="linkclass">
            <code><font size="4"><a target="_blank" href="{{ e.link | safe }}">{{ e.title | safe }}</a></font></code>
        </div>
        {%- endfor %}
    </div>
    <br/>
>>>>>>> f810418b
{% endblock %}<|MERGE_RESOLUTION|>--- conflicted
+++ resolved
@@ -1,16 +1,4 @@
 {% block content %}
-<<<<<<< HEAD
-<center><a target="_blank" href="{{ link }}"><img src="{{ logo }}" height="75"/></a></center>
-<br/>
-<div class="box">
-  {% for e in entries %}
-  <div class="linkclass">
-    <code><font size="4"><a target="_blank" href="{{ e.link | safe }}">{{ e.title | safe }}</a></font></code>
-  </div>
-  {% endfor %}
-</div>
-<br/>
-=======
     <center><a target="_blank" href="{{ link }}"><img src="{{ logo }}" style="max-height:75px;"/></a></center>
     <br/>
     <div class="box">
@@ -21,5 +9,4 @@
         {%- endfor %}
     </div>
     <br/>
->>>>>>> f810418b
 {% endblock %}