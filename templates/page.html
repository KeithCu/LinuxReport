<!doctype html>
<html lang="en">
  <head>
    <meta charset="UTF-8">
    <meta name="viewport" content="width=device-width, initial-scale=1">
    <meta http-equiv="X-UA-Compatible" content="ie=edge">
    <title>LinuxReport</title>
    <style>
      * {
        box-sizing: border-box;
      }

      a:link, a:visited, a:hover, a:active {
        color: black;
      }

      img {
        max-width: 100%;
      }

      .linkclass {
        margin-bottom: .4em;
      }

      {%- if not request.MOBILE %}
      /* Create three equal columns that floats next to each other */
      .column {
        float: left;
        width: 33.33%;
        padding: 10px;
      }
      
      .row:after {
        content: "";
        display: table;
        clear: both;
      }
      {%- endif %}
    </style>
    <script>
      function redirect() {
        window.location = "/config"
      }
    </script>
  </head>
  <body>
    <div style="text-align:right"><button type="save" name="save" onclick="redirect()">Config...</button></div>
<<<<<<< HEAD
    <center><img src="http://keithcu.com/images/LinuxReport2.png" height="100"></center>
=======
    <center><img src="http://keithcu.com/images/LinuxReport2.webp" style="max-height:100px;"></center>
>>>>>>> 3730e401
    <center><small>(Refreshes hourly) - Fork me on <a href = "https://github.com/KeithCu/LinuxReport">GitHub</a> or <a href = "https://gitlab.com/keithcu/linuxreport">GitLab.</a></small></center>
    <div class="row">
      <div class="column">{{ columns[0] }}</div>
      <div class="column">{{ columns[1] }}</div>
      <div class="column">{{ columns[2] }}</div>
    </div>
  </body>
</html><|MERGE_RESOLUTION|>--- conflicted
+++ resolved
@@ -45,11 +45,7 @@
   </head>
   <body>
     <div style="text-align:right"><button type="save" name="save" onclick="redirect()">Config...</button></div>
-<<<<<<< HEAD
-    <center><img src="http://keithcu.com/images/LinuxReport2.png" height="100"></center>
-=======
-    <center><img src="http://keithcu.com/images/LinuxReport2.webp" style="max-height:100px;"></center>
->>>>>>> 3730e401
+    <center><img src="http://keithcu.com/images/LinuxReport2.png" style="max-height:100px;"></center>
     <center><small>(Refreshes hourly) - Fork me on <a href = "https://github.com/KeithCu/LinuxReport">GitHub</a> or <a href = "https://gitlab.com/keithcu/linuxreport">GitLab.</a></small></center>
     <div class="row">
       <div class="column">{{ columns[0] }}</div>
