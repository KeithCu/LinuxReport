import io
import socket
import random
import threading
import time

import urllib.request
from timeit import default_timer as timer
import traceback
import subprocess
import socks
import feedparser
from fake_useragent import UserAgent

import shared

<<<<<<< HEAD
import shared
from seleniumfetch import fetch_site_posts

#Generate fake but valid user-agents to make Reddit happy.
from fake_useragent import UserAgent
=======
#Generate fake but valid user-agents for Reddit
>>>>>>> e284d411
ua = UserAgent()

PASSWORD = "TESTPASSWORD"

g_cache = shared.DiskCacheWrapper("/tmp")
<<<<<<< HEAD

=======
>>>>>>> e284d411
if not g_cache.has("REDDIT_USER_AGENT"):
    g_cache.put("REDDIT_USER_AGENT", ua.random, timeout = shared.EXPIRE_YEARS)

if not g_cache.has("REDDIT_METHOD"):
    g_cache.put("REDDIT_METHOD", "curl", timeout = shared.EXPIRE_YEARS)

<<<<<<< HEAD
tor_fetch_lock = threading.Lock()
last_success_method = "curl"  # global tracker for last successful method
=======
def fetch_via_pysocks(url):
    headers = {
        "User-Agent": g_cache.get("REDDIT_USER_AGENT"),
        "Accept": "*/*",
        "Host": "www.reddit.com",
        "Connection": "keep-alive"
    }

    """Fetch Reddit RSS feeds using PySocks for TOR routing."""
    print(f"Using PySocks TOR method for: {url}")
    original_socket = socket.socket
    result = None
    
    try:
        # Use PROXY_TYPE_SOCKS5 instead of PROXY_TYPE_SOCKS5_HOSTNAME which isn't available in all versions
        socks.setdefaultproxy(socks.PROXY_TYPE_SOCKS5, "127.0.0.1", 9050)
        socket.socket = socks.socksocket
        
        # Build opener with our headers
        opener = urllib.request.build_opener()
        opener.addheaders = [(k, v) for k, v in headers.items()]
        urllib.request.install_opener(opener)
        
        print(f"Making request through TOR with headers: {headers}")
        start_time = timer()
        
        result = feedparser.parse(url, request_headers=headers)
        elapsed = timer() - start_time
        
        # Log response details
        status = result.get('status', 'unknown') if hasattr(result, 'get') else 'unknown'
        entries_count = len(result.get('entries', [])) if hasattr(result, 'get') else 0
        
        print(f"TOR PySocks request completed in {elapsed:.2f}s - Status: {status}, Entries: {entries_count}")
        
        if entries_count == 0:
            raise Exception("No entries found with PySocks method")
            
    except Exception as e:
        print(f"PySocks TOR method failed: {str(e)}")
        result = None
    finally:
        # Always restore original socket
        socket.socket = original_socket
        urllib.request.install_opener(None)  # Reset opener
        print("TOR socket and opener reset to defaults")
        
    return result
>>>>>>> e284d411

def fetch_via_curl(url):
    """Fetch Reddit RSS feeds using curl subprocess through TOR."""
    print(f"Using curl TOR method for: {url}")
    result = None
    
    try:        
        cmd = [
            "curl", "-s",
            "--socks5-hostname", "127.0.0.1:9050",
            "-A", g_cache.get("REDDIT_USER_AGENT"),
            "-H", "Accept: */*",
            url
        ]
        
        print(f"Executing curl command: {' '.join(cmd)}")
        start_time = timer()
        
        # Use text=False to get bytes directly
        process_result = subprocess.run(cmd, capture_output=True, text=False, timeout=30)
        elapsed = timer() - start_time
        
        if process_result.returncode == 0 and process_result.stdout:
            content_bytes = process_result.stdout
            content_length = len(content_bytes)
            print(f"Curl succeeded in {elapsed:.2f}s, content length: {content_length}")
                        
            try:
                # First try parsing it as bytes directly
                result = feedparser.parse(content_bytes)
                entries_count = len(result.get('entries', [])) if hasattr(result, 'get') else 0
                print(f"Parsed {entries_count} entries from curl result (bytes mode)")
                
                # If no entries, try string conversion
                if entries_count == 0:
                    # Convert bytes to string with explicit UTF-8 decoding
                    content_str = content_bytes.decode('utf-8', errors='replace')
                    
                    # Try parsing as string 
                    result = feedparser.parse(content_str)
                    entries_count = len(result.get('entries', [])) if hasattr(result, 'get') else 0
                    print(f"Parsed {entries_count} entries from curl result (string mode)")
                    
                    # If still no entries, save the first part of the content for debugging
                    if entries_count == 0 and content_length > 1000:
                        print(f"Failed to parse content. First 200 chars: {content_str[:200]}")
                        print(f"Content appears to be XML/RSS: {'<?xml' in content_str[:10]}")
                        
                        # Last attempt: try using StringIO
                        result = feedparser.parse(io.BytesIO(content_bytes))
                        entries_count = len(result.get('entries', [])) if hasattr(result, 'get') else 0
                        print(f"BytesIO parsing attempt: {entries_count} entries")
                        
                        if entries_count == 0:
                            result = None
            except Exception as parse_error:
                print(f"Error parsing curl content: {str(parse_error)}")                
                print(f"Exception type: {type(parse_error).__name__}")
                traceback.print_exc()
                
                result = None
        else:
            stderr = process_result.stderr
            if isinstance(stderr, bytes):
                stderr = stderr.decode('utf-8', errors='replace')
            print(f"Curl failed with error: {stderr}")
            result = None
            
    except Exception as e:
        print(f"Curl TOR method failed: {str(e)}")
        result = None
        
    return result

def renew_tor_ip():
    '''Generate a new user agent, a new IP address and try again!'''
<<<<<<< HEAD
    g_cache.put("REDDIT_USER_AGENT", ua.random, timeout = shared.EXPIRE_YEARS)
=======
    g_cache.put("REDDIT_USER_AGENT", ua.random, timeout=shared.EXPIRE_YEARS)
>>>>>>> e284d411

    print("Requesting a new TOR IP address...")

    host = "127.0.0.1"
    port = 9051

    # Create socket and connect
    with socket.socket(socket.AF_INET, socket.SOCK_STREAM) as s:
        s.connect((host, port))
        s.send(f'AUTHENTICATE "{PASSWORD}"\r\n'.encode())

        response = s.recv(1024).decode()
        if "250 OK" not in response:
            print("Authentication failed:", response)
            exit(1)
        s.send(b"SIGNAL NEWNYM\r\n")
        response = s.recv(1024).decode()
        print("New circuit requested:", response)

    # Wait 20-30 seconds to give time for a circuit to be re-established.
    time.sleep(random.uniform(20, 30))

def fetch_via_tor(url, site_url):

    last_success_method = g_cache.get("REDDIT_LAST_METHOD")

    with tor_fetch_lock:
        max_attempts = 3  # define how many attempts we try
        result = None
        
        for attempt in range(max_attempts):
            # On first try use last_success_method, otherwise start with selenium after renew_tor_ip.
            default_method = last_success_method if (attempt == 0 and last_success_method) else "selenium"
            
            if default_method == "curl":
                result_default = fetch_via_curl(url)
            else:
                result_default = fetch_site_posts(site_url, None)
            if result_default is not None and len(result_default.get("entries", [])) > 0:
                g_cache.put("REDDIT_METHOD", default_method, shared.EXPIRE_YEARS)
                result = result_default
                break
            
            # Try alternative method
            alternative_method = "selenium" if default_method == "curl" else "curl"
            if alternative_method == "curl":
                result_alternative = fetch_via_curl(url)
            else:
                result_alternative = fetch_site_posts(site_url, None)
            if result_alternative is not None and len(result_alternative.get("entries", [])) > 0:
                g_cache.put("REDDIT_METHOD", alternative_method, shared.EXPIRE_YEARS)
                result = result_alternative
                break
            
            print(f"Attempt {attempt + 1} failed, renewing TOR and trying again...")
            renew_tor_ip()
        
        if result is None:
            print("All TOR methods failed, returning empty result")
            result = {'entries': [], 'status': 'failed', 'bozo_exception': 'All TOR methods failed'}
        return result<|MERGE_RESOLUTION|>--- conflicted
+++ resolved
@@ -14,83 +14,23 @@
 
 import shared
 
-<<<<<<< HEAD
 import shared
 from seleniumfetch import fetch_site_posts
 
 #Generate fake but valid user-agents to make Reddit happy.
 from fake_useragent import UserAgent
-=======
-#Generate fake but valid user-agents for Reddit
->>>>>>> e284d411
 ua = UserAgent()
 
 PASSWORD = "TESTPASSWORD"
 
 g_cache = shared.DiskCacheWrapper("/tmp")
-<<<<<<< HEAD
-
-=======
->>>>>>> e284d411
 if not g_cache.has("REDDIT_USER_AGENT"):
     g_cache.put("REDDIT_USER_AGENT", ua.random, timeout = shared.EXPIRE_YEARS)
 
 if not g_cache.has("REDDIT_METHOD"):
     g_cache.put("REDDIT_METHOD", "curl", timeout = shared.EXPIRE_YEARS)
 
-<<<<<<< HEAD
 tor_fetch_lock = threading.Lock()
-last_success_method = "curl"  # global tracker for last successful method
-=======
-def fetch_via_pysocks(url):
-    headers = {
-        "User-Agent": g_cache.get("REDDIT_USER_AGENT"),
-        "Accept": "*/*",
-        "Host": "www.reddit.com",
-        "Connection": "keep-alive"
-    }
-
-    """Fetch Reddit RSS feeds using PySocks for TOR routing."""
-    print(f"Using PySocks TOR method for: {url}")
-    original_socket = socket.socket
-    result = None
-    
-    try:
-        # Use PROXY_TYPE_SOCKS5 instead of PROXY_TYPE_SOCKS5_HOSTNAME which isn't available in all versions
-        socks.setdefaultproxy(socks.PROXY_TYPE_SOCKS5, "127.0.0.1", 9050)
-        socket.socket = socks.socksocket
-        
-        # Build opener with our headers
-        opener = urllib.request.build_opener()
-        opener.addheaders = [(k, v) for k, v in headers.items()]
-        urllib.request.install_opener(opener)
-        
-        print(f"Making request through TOR with headers: {headers}")
-        start_time = timer()
-        
-        result = feedparser.parse(url, request_headers=headers)
-        elapsed = timer() - start_time
-        
-        # Log response details
-        status = result.get('status', 'unknown') if hasattr(result, 'get') else 'unknown'
-        entries_count = len(result.get('entries', [])) if hasattr(result, 'get') else 0
-        
-        print(f"TOR PySocks request completed in {elapsed:.2f}s - Status: {status}, Entries: {entries_count}")
-        
-        if entries_count == 0:
-            raise Exception("No entries found with PySocks method")
-            
-    except Exception as e:
-        print(f"PySocks TOR method failed: {str(e)}")
-        result = None
-    finally:
-        # Always restore original socket
-        socket.socket = original_socket
-        urllib.request.install_opener(None)  # Reset opener
-        print("TOR socket and opener reset to defaults")
-        
-    return result
->>>>>>> e284d411
 
 def fetch_via_curl(url):
     """Fetch Reddit RSS feeds using curl subprocess through TOR."""
@@ -167,11 +107,7 @@
 
 def renew_tor_ip():
     '''Generate a new user agent, a new IP address and try again!'''
-<<<<<<< HEAD
     g_cache.put("REDDIT_USER_AGENT", ua.random, timeout = shared.EXPIRE_YEARS)
-=======
-    g_cache.put("REDDIT_USER_AGENT", ua.random, timeout=shared.EXPIRE_YEARS)
->>>>>>> e284d411
 
     print("Requesting a new TOR IP address...")
 
