from datetime import datetime, timezone
import time
import requests
from bs4 import BeautifulSoup
from urllib.parse import urljoin, urlparse
import os

from selenium import webdriver
from selenium.webdriver.common.by import By
from selenium.webdriver.support.ui import WebDriverWait
from selenium.webdriver.support import expected_conditions as EC
from selenium.webdriver.chrome.options import Options
from selenium.webdriver.chrome.service import Service

from webdriver_manager.chrome import ChromeDriverManager
from webdriver_manager.core.os_manager import ChromeType

import shared
g_cache = shared.DiskCacheWrapper("/tmp")

def create_driver(use_tor, user_agent):
    options = Options()
    options.add_argument("--headless")
    options.add_argument("--disable-gpu")
    options.add_argument("--no-sandbox")
    options.add_argument("--disable-dev-shm-usage")
    options.add_argument(f"--user-agent={user_agent}")
    if use_tor:
        options.add_argument("--proxy-server=socks5://127.0.0.1:9050")

    service = Service(ChromeDriverManager(
        chrome_type=ChromeType.CHROMIUM).install())
    driver = webdriver.Chrome(service=service, options=options)
    # Disable compression by setting Accept-Encoding to identity via CDP
    driver.execute_cdp_cmd("Network.enable", {})
    driver.execute_cdp_cmd("Network.setExtraHTTPHeaders", {"headers": {"Accept-Encoding": "identity"}})
    return driver

class FeedParserDict(dict):
    """Mimic feedparser's FeedParserDict for compatibility"""
    def __getattr__(self, key):
        try:
            return self[key]
        except KeyError:
            raise AttributeError(f"No attribute '{key}'")

# New helper function to extract post data
def extract_post_data(post, config, url, use_selenium):
    try:
        if use_selenium:
            title_element = post.find_element(By.CSS_SELECTOR, config["title_selector"])
            title = title_element.text.strip()
        else:
            title_element = post.select_one(config["title_selector"])
            if not title_element:
                return None
            title = title_element.text.strip()
    except Exception:
        return None
    if len(title.split()) < 2:
        return None
    try:
        if use_selenium:
            link_element = post.find_element(By.CSS_SELECTOR, config["link_selector"])
            link = link_element.get_attribute(config["link_attr"])
        else:
            link_element = post.select_one(config["link_selector"])
            if not link_element:
                return None
            link = link_element.get(config["link_attr"])
            if link and link.startswith('/'):
                link = urljoin(url, link)
    except Exception:
        return None
    filter_pattern = config.get("filter_pattern", "")
    if filter_pattern and filter_pattern not in link:
        return None
    return {"title": title, "link": link, "id": link, "summary": post.text.strip()}

# Site configurations
site_configs = {
    "https://patriots.win": {
        "needs_selenium": True,
        "needs_tor": False,
        "post_container": ".post-item",
        "title_selector": ".title a",
        "link_selector": ".preview-parent",
        "link_attr": "href",
        "filter_pattern": ""  # No filter needed for Patriots.win
    },
    "https://breitbart.com": {
        "needs_selenium": False,
        "needs_tor": False,
        "post_container": "article",
        "title_selector": "h2 a",
        "link_selector": "h2 a",
        "link_attr": "href",
        "published_selector": ".header_byline time",
        "filter_pattern": "/tech/"  # Ensure only tech articles are included
    },

    "https://revolver.news": {
        "needs_selenium": False,
        "needs_tor": False,
        "post_container": "article.item",
        "title_selector": "h2.title a",
        "link_selector": "h2.title a",
        "link_attr": "href",
        "filter_pattern": ""
    },

    "https://www.reddit.com": {
        "needs_selenium": True,
        "needs_tor": True,
        "post_container": "article",
        "title_selector": "a[id^='post-title-']",
        "link_selector": "a[id^='post-title-']",
        "link_attr": "href",
        "filter_pattern": ""
    },
}

def fetch_site_posts(url, user_agent):
    parsed = urlparse(url)
    base_site = f"{parsed.scheme}://{parsed.netloc}"
    site = base_site

    config = site_configs.get(site)
    if not config:
        print(f"Configuration for site '{site}' not found.")
        return []

    etag = ""
    modified = datetime.now(timezone.utc)
    entries = []

    if config.get("needs_selenium", True):
<<<<<<< HEAD
        if "reddit" in site:
            user_agent = g_cache.get("REDDIT_USER_AGENT")
        driver = create_driver(config["needs_tor"], user_agent)
        try:
            driver.get(url)
            if site == "https://www.reddit.com":
                pass
                #WebDriverWait(driver, 5).until(EC.presence_of_element_located((By.CSS_SELECTOR, config["title_selector"])))
            else:
                WebDriverWait(driver, 5).until(EC.presence_of_element_located((By.CSS_SELECTOR, config["post_container"])))
            print(f"Some content loaded for {url} with agent: {user_agent}")
            posts = driver.find_elements(By.CSS_SELECTOR, config["post_container"])
            if not posts:
                snippet = driver.page_source[:1000]
                print("No posts found. Page source snippet:", snippet)
                raise Exception("No posts found")
            for post in posts:
                entry = extract_post_data(post, config, url, use_selenium=True)
                if entry:
                    entries.append(entry)
        except Exception as e:
            print(f"Error on {url}: {e}")
        finally:
            driver.quit()
=======
        max_attempts = 3 if config.get("needs_tor") else 1
        for attempt in range(max_attempts):
            if "reddit" in site:
                if attempt == 0:
                    user_agent = g_cache.get("REDDIT_USER_AGENT")
                else:
                    user_agent = ua.random
                    g_cache.put("REDDIT_USER_AGENT", user_agent, timeout=shared.EXPIRE_YEARS)
            driver = create_driver(config["needs_tor"], user_agent)
            try:
                driver.get(url)
                driver.execute_script("window.scrollBy(0, window.innerHeight);")
                time.sleep(2)

                # log_dir = os.path.join(os.path.dirname(os.path.abspath(__file__)), "selenium_fetch_logs")
                # os.makedirs(log_dir, exist_ok=True)
                # timestamp = datetime.now().strftime("%Y%m%d_%H%M%S")
                # safe_site = site.replace("https://", "").replace("http://", "").replace(".", "_")
                # filename = f"{safe_site}_attempt{attempt+1}_{timestamp}.html"
                # filepath_log = os.path.join(log_dir, filename)
                # with open(filepath_log, "w", encoding="utf-8") as log_file:
                #     log_file.write(driver.page_source)

                if site == "https://www.reddit.com":
                    pass
                    #WebDriverWait(driver, 5).until(EC.presence_of_element_located((By.CSS_SELECTOR, config["title_selector"])))
                else:
                    WebDriverWait(driver, 5).until(EC.presence_of_element_located((By.CSS_SELECTOR, config["post_container"])))
                print(f"Some content loaded on attempt {attempt+1} for {url} with agent: {user_agent}")

                posts = driver.find_elements(By.CSS_SELECTOR, config["post_container"])
                if not posts:
                    snippet = driver.page_source[:1000]
                    print("No posts found. Page source snippet:", snippet)
                    raise Exception("No posts found")
                # Extract post data while driver is still active
                for post in posts:
                    entry = extract_post_data(post, config, url, use_selenium=True)
                    if entry:
                        entries.append(entry)
                break  # Successful extraction; exit loop.
            except Exception as e:
                print(f"Attempt {attempt+1} error on {url}: {e}")
                if attempt < max_attempts - 1:
                    renew_tor_ip()
                    print(f"Attempt {attempt+1} failed, renewing TOR IP and trying again...")
                continue
            finally:
                driver.quit()
>>>>>>> e284d411
    else:
        print(f"Fetching {site} using requests (no Selenium)")
        try:
            response = requests.get(url, timeout=10)
            response.raise_for_status()
            soup = BeautifulSoup(response.text, 'html.parser')
            posts = soup.select(config["post_container"])
        except Exception as e:
            print(f"Error fetching {site} with requests: {e}")
            posts = []
        for post in posts:
            entry = extract_post_data(post, config, url, use_selenium=False)
            if entry:
                entries.append(entry)

    result = {
        'entries': entries,
        'etag': etag,
        'modified': modified,
        'feed': {
            'title': url,
            'link': url,
            'description': ''
        },
        'href': url,
        'status': 200  # Mimics a successful fetch
    }

    return result<|MERGE_RESOLUTION|>--- conflicted
+++ resolved
@@ -135,7 +135,7 @@
     entries = []
 
     if config.get("needs_selenium", True):
-<<<<<<< HEAD
+
         if "reddit" in site:
             user_agent = g_cache.get("REDDIT_USER_AGENT")
         driver = create_driver(config["needs_tor"], user_agent)
@@ -160,57 +160,6 @@
             print(f"Error on {url}: {e}")
         finally:
             driver.quit()
-=======
-        max_attempts = 3 if config.get("needs_tor") else 1
-        for attempt in range(max_attempts):
-            if "reddit" in site:
-                if attempt == 0:
-                    user_agent = g_cache.get("REDDIT_USER_AGENT")
-                else:
-                    user_agent = ua.random
-                    g_cache.put("REDDIT_USER_AGENT", user_agent, timeout=shared.EXPIRE_YEARS)
-            driver = create_driver(config["needs_tor"], user_agent)
-            try:
-                driver.get(url)
-                driver.execute_script("window.scrollBy(0, window.innerHeight);")
-                time.sleep(2)
-
-                # log_dir = os.path.join(os.path.dirname(os.path.abspath(__file__)), "selenium_fetch_logs")
-                # os.makedirs(log_dir, exist_ok=True)
-                # timestamp = datetime.now().strftime("%Y%m%d_%H%M%S")
-                # safe_site = site.replace("https://", "").replace("http://", "").replace(".", "_")
-                # filename = f"{safe_site}_attempt{attempt+1}_{timestamp}.html"
-                # filepath_log = os.path.join(log_dir, filename)
-                # with open(filepath_log, "w", encoding="utf-8") as log_file:
-                #     log_file.write(driver.page_source)
-
-                if site == "https://www.reddit.com":
-                    pass
-                    #WebDriverWait(driver, 5).until(EC.presence_of_element_located((By.CSS_SELECTOR, config["title_selector"])))
-                else:
-                    WebDriverWait(driver, 5).until(EC.presence_of_element_located((By.CSS_SELECTOR, config["post_container"])))
-                print(f"Some content loaded on attempt {attempt+1} for {url} with agent: {user_agent}")
-
-                posts = driver.find_elements(By.CSS_SELECTOR, config["post_container"])
-                if not posts:
-                    snippet = driver.page_source[:1000]
-                    print("No posts found. Page source snippet:", snippet)
-                    raise Exception("No posts found")
-                # Extract post data while driver is still active
-                for post in posts:
-                    entry = extract_post_data(post, config, url, use_selenium=True)
-                    if entry:
-                        entries.append(entry)
-                break  # Successful extraction; exit loop.
-            except Exception as e:
-                print(f"Attempt {attempt+1} error on {url}: {e}")
-                if attempt < max_attempts - 1:
-                    renew_tor_ip()
-                    print(f"Attempt {attempt+1} failed, renewing TOR IP and trying again...")
-                continue
-            finally:
-                driver.quit()
->>>>>>> e284d411
     else:
         print(f"Fetching {site} using requests (no Selenium)")
         try:
